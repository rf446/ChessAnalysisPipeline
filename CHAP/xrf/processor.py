<<<<<<< HEAD
from CHAP.processor import Processor

class ElementConcentrationMapProcessor(Processor):
    """A processor that takes a fit configuration and returns map of
    element concentrations.
    """
    def process(self,data):
        """Return map of element concentrations."""
=======
class ElementConcentrationMapProcessor(Processor):
    """
    A processor that takes a fit configuration and returns map of element concentrations.
    """
    def process(self,data):
        """
        Returns map of element concentrations 
        """
>>>>>>> 7fb89f3e
        print data
        return data

        
if __name__ == '__main__':
    # local modules
    from CHAP.processor import main

    main()<|MERGE_RESOLUTION|>--- conflicted
+++ resolved
@@ -1,4 +1,3 @@
-<<<<<<< HEAD
 from CHAP.processor import Processor
 
 class ElementConcentrationMapProcessor(Processor):
@@ -7,16 +6,7 @@
     """
     def process(self,data):
         """Return map of element concentrations."""
-=======
-class ElementConcentrationMapProcessor(Processor):
-    """
-    A processor that takes a fit configuration and returns map of element concentrations.
-    """
-    def process(self,data):
-        """
-        Returns map of element concentrations 
-        """
->>>>>>> 7fb89f3e
+
         print data
         return data
 
